import json
import sys
import traceback

from argparse import ArgumentParser
from collections import namedtuple
from configparser import ConfigParser, Error as ConfigError
from contextlib import suppress
from dataclasses import dataclass
from datetime import date, time, datetime
from string import ascii_letters, digits

# See README's Config section for more info
TYPES = {
    "words": ["w", "word", "text"],
    "choice": ["m", "mc", "multiple choice"],
    "checkboxes": ["c", "checkbox"],
    "date": ["d"],
    "time": ["t"],
    "extra": ["x", "xD", "extra data"],
}

# Specialized functions (key, message -> dict[str, str])
def format_normal(key, message):
    return {f"entry.{key}": message}

def format_sentinel(key, message):
    return {f"entry.{key}": message, f"entry.{key}_sentinel": ""}

def format_date(key, message):
    keys = [f"entry.{key}_month", f"entry.{key}_day", f"entry.{key}_year"]
    return dict(zip(keys, message))

def format_time(key, message):
    keys = [f"entry.{key}_hour", f"entry.{key}_minute"]
    return dict(zip(keys, message))

def format_extra(key, message):
    return {key: message}

# General formatting function (uses a `type` argument)
FORMATS = {
    "words": format_normal,
    "choice": format_sentinel,
    "checkboxes": format_normal,
    "date": format_date,
    "time": format_time,
    "extra": format_extra,
}
def format_message(key, type, message):
    """
    Return a dictionary to be POSTed to the form.

    Format the key and message into a dict using the type. The result should be
    merged to the data dictionary.

    Formatter functions shouldn't raise exceptions if supplied the proper
    message from the parser functions. Don't give a string from parse_words to
    format_time.
    """
    return FORMATS[type](key, message)

# Parsing functions (one str argument)
def parse_normal(value):
    return value

def parse_checkboxes(value):
    messages = list(map(str.strip, value.split(",")))
    if not all(messages):
        raise ValueError(f"Empty choice in value: {value}")
    return messages

def parse_date(value):
    if value in {"current", "today"}:
        value = date.today().strftime("%m/%d/%Y")
    month, day, year = value.split("/")
    if len(month) != 2 or len(day) != 2 or len(year) != 4:
        raise ValueError("Incorrect date format: MM/DD/YYYY")
    date(int(year), int(month), int(day))  # Check if date is real
    return [month, day, year]

def parse_time(value):
    if value in {"current", "now"}:
        value = datetime.now().strftime("%H:%M")
    hour, minute = value.split(":")
    if len(hour) != 2 or len(minute) != 2:
        raise ValueError("Incorrect time format: HH:MM")
    time(int(hour), int(minute))  # Check if time is real
    return [hour, minute]

PARSERS = {
    "words": parse_normal,
    "choice": parse_normal,
    "checkboxes": parse_checkboxes,
    "date": parse_date,
    "time": parse_time,
    "extra": parse_normal,
}
def parse_value(value, type):
    """
    Return a string / list[str] as the message.

    Parse the string using the type. The result should be passed to
    format_message.

    Parser functions can raise ValueError if the string doesn't match the
    format of the type.
    """
    return PARSERS[type](value)

@dataclass
class EntryInfo:
    required: bool
    prompt: bool
    type: str
    key: str
    title: str
    value: str

    @classmethod
    def from_string(cls, string):
        """
        Return info on a config file line.

        Parse a string of the format `[*] [!] type - key ; title = value`.
        Return a dataclass (simple object) with the config info.

        A string "*!type-key;title=value" would give `EntryInfo(required=True,
        prompt=True, type="type", key="key", title="title", value="value")`.

        Examples of config lines:
            w-1000;Question=Default
            ! time - 1001 ; Time = current
            *multiple choice - 1001 ; Class =
            checkbox-1002; Languages = Python, Java, C++
            *! extra-emailAddress; Email Address =
        """
        string = string.strip()

        if not string:
            raise ValueError("Empty entry")
        required = (string[0] == "*")
        string = string.removeprefix("*").strip()

        if not string:
            raise ValueError("Missing type")
        prompt = (string[0] == "!")
        string = string.removeprefix("!").strip()

        type, split, string = map(str.strip, string.partition("-"))
        for name, aliases in TYPES.items():
            if type == name:
                break
            elif type in aliases:
                type = name
                break
        else:
            raise ValueError(f"Type not valid: {type}")
        if not split:
            raise ValueError("Missing type-key split '-'")

        key, split, string = map(str.strip, string.partition(";"))
        if not key:
            raise ValueError("Missing key")
        if not split:
            raise ValueError("Missing key-title split ';'")

        title, split, value = map(str.strip, string.partition("="))
        if not title:
            title = key  # Title defaults to the key if absent.
        if not split:
            raise ValueError("Missing title-value split '='")

        return cls(required, prompt, type, key, title, value)

    def __str__(self):
        return (
            f"{'*'*self.required}{'!'*self.prompt}{self.type}"
            f"-{self.key};{self.title}={self.value}"
        )

def test_entry_from_string():
    # TODO: Add tests for ValueError (maybe use pytest)
    a = EntryInfo(True, True, "words", "key", "title", "value")
    assert EntryInfo.from_string(" *!words-key;title=value ") == a
    assert EntryInfo.from_string(" * ! words - key ; title = value ") == a

    b = EntryInfo(False, False, "words", "key", "key", "")
    assert EntryInfo.from_string("words-key;=") == b
    assert EntryInfo.from_string("w-key;=") == b
    assert EntryInfo.from_string("word-key;=") == b
    assert EntryInfo.from_string("text-key;=") == b

def test_entry_str():
    entry = EntryInfo(True, True, "words", "key", "title", "value")
    assert EntryInfo.from_string(str(entry)) == entry

    line = "*!words-key;title=value"
    assert str(entry) == line
    assert str(EntryInfo.from_string(line)) == line

ID_CHARS = set(ascii_letters + digits + "-_")  # [a-zA-Z0-9_-]
def to_form_url(string):
    """
    Return a URL that can be POSTed to.

    If the string is already the POST URL (ends in formResponse), it is
    returned. If the string is the GET URL (ends in viewform), it will be
    converted into a POST URL. If the string is the form's ID, it will be
    substituted into a URL.
    """
    string = string.strip()
    if set(string) <= ID_CHARS:
        if len(string) != 56:
            raise ValueError("Form ID not 56 characters long")
        return f"https://docs.google.com/forms/d/e/{string}/formResponse"
    if string.endswith("formResponse"):
        return string
    if string.endswith("viewform"):
        return string.removesuffix("viewform") + "formResponse"
    raise ValueError(f"String cannot be converted into form link: {string}")

def url_from_shortcut(filename):
    """
    Return the URL from an internet shortcut.
    """
    shortcut = ConfigParser()
    with open(filename) as file:  # The file must exist
        shortcut.read_file(file)
    return shortcut["InternetShortcut"]["URL"]

def to_normal_form_url(string):
    """
    Return a URL that can be GETted.

    Same rules as to_form_url. The result ends with viewform instead of
    formResponse.
    """
    return to_form_url(string).removesuffix("formResponse") + "viewform"

PROMPTS = {
    "words": "[Text]",
    "choice": "[Multiple Choice]",
    "checkboxes": "[Checkboxes (comma-separated)]",
    "date": "[Date MM/DD/YYYY or 'today']",
    "time": "[Time HH:MM or 'now']",
    "extra": "[Extra Data]",
}

def prompt_entry(entry):
    """
    Prompt for a value to the passed entry.
    """
    assert entry.prompt
    while True:
        value = input(f"{entry.title}: {PROMPTS[entry.type]} ").strip()
        if not value:
            if entry.required and not entry.value:
                print(f"Value for entry '{entry.title}' is required")
                continue
            print(f"Using default value: {entry.value}")
            value = entry.value
        try:
            return parse_value(value, entry.type)
        except Exception as e:
            if not entry.required and not value:
                # If provided value isn't empty, it could be a mistake. Only
                # skip when it is purposefully left empty.
                return ""
            print(type(e).__name__, *e.args)

def parse_entries(entries, *, on_prompt=prompt_entry):
    """
    Return a list of parsed messages.

    Parse the entries to create a list of messages. If the entry needs a
    prompt, on_prompt is called with the entry. It should return a message or
    raise an error. The result should be passed to `format_entries`.
    """
    messages = []
    for entry in entries:
        if entry.prompt:
            messages.append(on_prompt(entry))
        elif entry.required and not entry.value:
            raise ValueError(f"Value for entry '{entry.title}' is required")
        else:
            messages.append(parse_value(entry.value, entry.type))
    return messages

def format_entries(entries, messages):
    """
    Return a dictionary to be POSTed to the form.

    Format and merge the entries to create a data dictionary containing entries
    and other data. The result should be POSTed to a URL as the data argument.
    """
    data = {}
    for entry, message in zip(entries, messages):
        data |= format_message(entry.key, entry.type, message)
    return data

ConfigInfo = namedtuple("ConfigInfo", "url entries")
def open_config(file):
    """
    Open config file and return the URL and entries.
    """
    if isinstance(file, str):
        file = open(file)
    with file:
        url = to_form_url(file.readline())
        entries = []
        for line in file:
            line = line.strip()
            if not line:
                continue
            if line.startswith("#"):
                continue
            entries.append(EntryInfo.from_string(line))
    return ConfigInfo(url, entries)

# Constant freebird component class prefix
FREEBIRD = "freebirdFormviewerComponentsQuestion"

# Each type has their unique question classes
QUESTION_CLASSES = {
    "words": ["TextRoot"],
    "choice": ["RadioRoot", "SelectRoot"],
    "checkboxes": ["CheckboxRoot"],
    "date": ["DateDateInputs"],
    "time": ["TimeRoot"],
}
def question_type(question):
    for type, classes in QUESTION_CLASSES.items():
        for class_ in classes:
            if question.select_one(f"div.{FREEBIRD}{class_}"):
                return type
    else:
        raise ValueError("Unknown type of question")

# Return body > script (FB_PUBLIC_LOAD_DATA_)
def form_json_data(soup):
    script = soup.select("body>script")[0].contents[0]
    data = script.partition("=")[2].rstrip().removesuffix(";")
    return json.loads(data)

# Return whether the form takes an x-emailAddress
def form_takes_email(form):
    return bool(form.select_one(f"div.{FREEBIRD}BaseRoot input[type=email]"))

# Get the question title
def question_title(question):
    return list(question.select_one(f"div.{FREEBIRD}BaseHeader").strings)[0]

# Return whether the question is required
def question_required(question):
    return bool(question.select_one(f"span.{FREEBIRD}BaseRequiredAsterisk"))

# Get the options, returning None if not applicable
def question_options(question, type=None):
    if type is None:
        type = question_type(question)
    if type not in {"choice", "checkboxes"}:
        return None

    if options := question.select(f"div.{FREEBIRD}RadioChoice"):
        return [choice.text for choice in options]
    if options := question.select(f"div.{FREEBIRD}CheckboxChoice"):
        return [choice.text for choice in options]
    if options := question.select("div.appsMaterialWizMenuPaperselectOption"):
        # Remove the first choice (the "Choose" placeholder)
        return [choice.text for choice in options][1:]

    raise ValueError("Cannot find question's options")

# Get the question root div (ignores non-question types)
def form_questions(form):
    return form.select(f"div.{FREEBIRD}BaseRoot")

# Get form info using JS script (FB_PUBLIC_LOAD_DATA_)
def info_using_json(json):
    questions = json[1][1]
    def get_options(question):
        if options := question[4][0][1]:
            return [option[0] for option in options]
        return None
    return {
        "form_title": json[1][8],
        "form_description": json[1][0],
        "titles": [question[1] for question in questions],
        "keys": [question[4][0][0] for question in questions],
        "required": [bool(question[4][0][2]) for question in questions],
        "options": [get_options(question) for question in questions],
    }

# Get form info using CSS selectors
def info_using_soup(soup):
    questions = form_questions(soup.form)
    takes_email = form_takes_email(soup.form)
    if takes_email:
        questions.pop(0)  # Remove first question (email)
    return {
        "form_url": to_form_url(soup.form["action"]),
        "types": list(map(question_type, questions)),
        "titles": list(map(question_title, questions)),
        "required": list(map(question_required, questions)),
        "options": list(map(question_options, questions)),
        "takes_email": takes_email,
    }

# Test that the info from soup and from json match
def test_info_soup_css():
    import requests
    from bs4 import BeautifulSoup

    form_id = "1FAIpQLSfWiBiihYkMJcZEAOE3POOKXDv6p4Ox4rX_ZRsQwu77aql8kQ"
    url = to_form_url(form_id)

    response = requests.get(url)
    soup = BeautifulSoup(response.text, "html.parser")

    info_soup = info_using_soup(soup)
    info_json = info_using_json(form_json_data(soup))

    for key in info_soup.keys() & info_json.keys():
        assert info_soup[key] == info_json[key]

# Create entries from info
# `info` needs "types", "titles", "keys", "required", and "options"
def entries_from_info(info):
    entries = []
    if info["takes_email"]:
        args = (True, True, "extra", "emailAddress", "Email address", "")
        entries.append(EntryInfo(*args))
    for type, title, key, required, options in zip(
        info["types"], info["titles"], info["keys"],
        info["required"], info["options"],
    ):
        if options:
            title = f"{title} ({', '.join(options)})"
        entries.append(EntryInfo(required, True, type, key, title, ""))
    return entries

# Iterator of config lines from info
def config_lines_from_info(info):
    # First line should be a link that you can paste into a browser
    yield to_normal_form_url(info["form_url"])

    # Note that the file was auto-generated
    yield f"# Auto-generated using form.py"

    yield f"# {info['form_title']}"
    for line in info["form_description"].splitlines():
        yield f"#   {line}"

    for entry in entries_from_info(info):
        yield str(entry)

# Better parser that allows you to specify converter origin type.
# (Whether it's a file or a shortcut)
parser = ArgumentParser(description="Automate Google Forms")
subparsers = parser.add_subparsers(dest="command", required=True,
    description="All commands form.py supports")

# form process ...
processor = subparsers.add_parser("process", aliases=["p"],
    help="process config file and send form response",
    description="Process config file and send form response")
processor.add_argument("target", default="config.txt", nargs="?",
    help="file to use process config from")

# form convert ...
converter = subparsers.add_parser("convert", aliases=["c"],
    help="convert form into config file",
    description="Convert form into config file")
converter.add_argument("origin",
    help="origin file / url to convert from")
converter.add_argument("target", default="config.txt", nargs="?",
    help="target file to write converted config to")

modes = converter.add_mutually_exclusive_group()
modes.add_argument("-u", "--url", const="url",
    dest="mode", action="store_const",
    help="assume origin is a url")
modes.add_argument("-f", "--file",  const="file",
    dest="mode", action="store_const",
    help="assume origin is an html file")
modes.add_argument("-s", "--shortcut", const="shortcut",
    dest="mode", action="store_const",
    help="assume origin is a shortcut to a url")

# Get and convert the form HTML
def get_html_from_convert(origin, mode):
    if mode == "file":
        with open(origin) as file:
            return file.read()

    if mode == "shortcut":
        url = url_from_shortcut(origin)
    else:
        url = origin

    try:
        import requests
    except ImportError:
        print("Form cannot be converted (missing requests library)")
        sys.exit(3)

    # We're using to_form_url instead of to_normal_form_url. Apparently the
    # -viewform URL doesn't have the form ready immediately but -formResponse
    # does. Maybe its something with the page loading or some JS trickery.
    url = to_form_url(url)
    response = requests.get(url)
    return response.text

# Return what command should be run with target
def get_target_command(target):
    try:
        # Raises error if not convertable (get_convert_mode)
        mode = get_convert_mode(target)
    except ValueError:
        return "process"

    if mode != "file":
        return "convert"

    # If the target ends with .html, it could be a downloaded form
    if target.endswith(".html"):
        return "convert"
    else:
        return "process"

# Return convert mode that could be used on origin
def get_convert_mode(origin):
    with suppress(ValueError):
        to_form_url(origin)
        return "url"
    # Put after checking URL so we can use FileNotFoundError instead of OSError
    with suppress(FileNotFoundError, ConfigError, KeyError):
        url_from_shortcut(origin)
        return "shortcut"
    # Put after shortcut because "file" includes "shortcut"
    with suppress(FileNotFoundError):
        open(origin).close()
        return "file"
    raise ValueError(f"Origin's mode couldn't be detected: {origin}")

# Process the target file and return the data dict. If `should_submit` is True,
# submit the form to the URL and return the response instead. `command_line`
# specifies if printing is allowed and if errors are converted into sys.exit.
def process(target="config.txt", *, command_line=False, should_submit=None):
    if not command_line:
        print_ = lambda *args, **kwargs: None
    else:
        print_ = print

    # Open config file
    print_(f"Opening config file: {target}")
    try:
        file = open(target)
    except FileNotFoundError:
<<<<<<< HEAD
        if not command_line:
            raise
        print_(f"File doesn't exist: {target}")
        sys.exit(2)
=======
        print(f"File doesn't exist: {target}")
        sys.exit(1)
>>>>>>> 1eb32938

    # Read and process the file
    with file:
        print_("Reading config entries...")
        config = open_config(file)
    print_(f"Form URL: {config.url}")

    messages = parse_entries(config.entries, on_prompt=prompt_entry)
    data = format_entries(config.entries, messages)
    print_(f"Form data: {data}")

    if should_submit is not None and not should_submit:  # False
        return data

    # Used to send the form response
    try:
        import requests
    except ImportError:
        if not command_line:
            raise
        print_("Form cannot be submitted (missing requests library)")
        sys.exit(3)

    if command_line and should_submit is None:
        if input("Submit the form data? (Y/N) ").strip().lower() != "y":
            print_("Form will not be submitted")
            return data

    # Send POST request to the URL
    print_("Submitting form...")
    response = requests.post(config.url, data=data)
    print_(f"Response received: {response.status_code} {response.reason}")
    return response

# Convert origin into a config file and save it to target. If `mode` isn't
# specified, detect it using get_convert_mode. `command_line` specifies if
# printing is allowed and if errors are converted into sys.exit.
# `should_overwrite` specifies if the target file can be overwritten should it
# exist.
def convert(
    origin, target="config.txt", mode=None,
    *, command_line=False, should_overwrite=None,
):
    if not command_line:
        print_ = lambda *args, **kwargs: None
    else:
        print_ = print

    # Used to parse the HTML
    try:
        from bs4 import BeautifulSoup
    except ImportError:
        if not command_line:
            raise
        print_("Form cannot be converted (missing beautifulsoup4 library)")
        sys.exit(3)

    # Get the origin mode. This is before checking target because origin comes
    # before target in the command: `convert origin [target]`
    if mode is None:
        mode = get_convert_mode(origin)

    # Check if config file can be written to
    try:
        with open(target) as file:
            if not file.read(1):
                raise FileNotFoundError  # File can be written to
    except FileNotFoundError:
        print_(f"Target file doesn't exist or is empty: {target}")
    # File exists and not empty
    else:
        if command_line and should_overwrite is None:
            print_(f"Target file exists and is not empty: {target}")
            answer = input(f"Overwrite the config file? (Y/N) ")
            if answer.strip().lower() != "y":
                print_("File will not be overwritten")
                return
            print_("File will be overwritten")
        elif not should_overwrite:
            raise ValueError(f"File exists and is not empty: {target}")

    print_(f"Getting form HTML source [{mode}]: {origin}")
    text = get_html_from_convert(origin, mode)

    print_("Converting form...")
    soup = BeautifulSoup(text, "html.parser")
    info = info_using_soup(soup) | info_using_json(form_json_data(soup))

    # Write the info to the config file
    print_(f"Writing to config file: {target}")
    with open(target, mode="w") as file:
        for line in config_lines_from_info(info):
            file.write(line + "\n")

    print_(f"Form converted and written to file: {target}")

# Pass in sys.argv[1:]. Returns whether the program was run using a double
# click of drag and dropped on.
def is_simple_run(argv):
    if len(argv) == 0:  # Double click
        return True
    if len(argv) == 1:  # Drag and dropped file is argument
        if argv[0] not in "--help -h process p convert c".split():
            return True
    return False

# Pass in sys.argv[1:]. Assume is_simple_run(argv) is True. Returns converted
# arguments that can be passed into parser.parse_args.
def convert_simple_argv(argv):
    if not argv:  # Double click
        return ["process", "config.txt"]
    else:  # Drag and dropped file is argument
        return [get_target_command(argv[0]), argv[0]]

def main(args):
    if args.command in "process p".split():
        return process(args.target, command_line=True)
    if args.command in "convert c".split():
        return convert(args.origin, args.target, args.mode, command_line=True)
    raise ValueError(f"Unknown command: {args.command}")

if __name__ == "__main__":
    argv = sys.argv[1:]
    simple_run = is_simple_run(argv)
    try:
        if simple_run:
            argv = convert_simple_argv(argv)
        args = parser.parse_args(argv)
        main(args)
    except KeyboardInterrupt:
        pass  # Ignore Ctrl+C
    except Exception:  # This won't catch Ctrl+C or sys.exit
        if not simple_run:
            raise
        # Printed and replaced with sys.exit as the user is likely running this
        # using a double click or a drag and drop.
        traceback.print_exc()
        sys.exit(1)
    finally:
        if simple_run:
            with suppress(KeyboardInterrupt):
                input("Press enter to close the program...")<|MERGE_RESOLUTION|>--- conflicted
+++ resolved
@@ -558,15 +558,10 @@
     try:
         file = open(target)
     except FileNotFoundError:
-<<<<<<< HEAD
         if not command_line:
             raise
         print_(f"File doesn't exist: {target}")
-        sys.exit(2)
-=======
-        print(f"File doesn't exist: {target}")
         sys.exit(1)
->>>>>>> 1eb32938
 
     # Read and process the file
     with file:
